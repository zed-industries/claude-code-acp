--- conflicted
+++ resolved
@@ -17,13 +17,10 @@
   ReadTextFileRequest,
   ReadTextFileResponse,
   RequestError,
-<<<<<<< HEAD
-=======
   TerminalHandle,
   TerminalOutputResponse,
   ToolCallContent,
   ToolKind,
->>>>>>> 6d1711cf
   WriteTextFileRequest,
   WriteTextFileResponse,
 } from "@zed-industries/agent-client-protocol";
